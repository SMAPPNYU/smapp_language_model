import os
import re
import json
import glob
import time
import random
import datetime
from collections import Counter

import torch
from torch.utils.data import DataLoader, Dataset
import torch.nn as nn
import torch.nn.functional as F
import torch.optim as optim

import numpy as np
import pandas as pd
import matplotlib.pyplot as plt
from tqdm import tqdm_notebook as tqdm
from sklearn.model_selection import train_test_split

def log(msg):
    print(msg)
    
class AverageMeter(object):
    """Computes and stores the average and current value"""

    def __init__(self):
        self.reset()

    def reset(self):
        self.val = 0
        self.avg = 0
        self.sum = 0
        self.count = 0

    def update(self, val, n=1):
        self.val = val
        self.sum += val * n
        self.count += n
        self.avg = self.sum / self.count

class History(object):
    """Records Loss and Validation Loss"""
    def __init__(self):
        self.reset()

    def reset(self):
        self.loss = dict()
        self.val_loss = dict()
        self.min_loss = 100
    
    def update_min_loss(self, min_loss):
        self.min_loss = min_loss
        
    def update_loss(self, loss):
        epoch = len(self.loss.keys())
        self.loss[epoch] = loss
    
    def update_val_loss(self, val_loss):
        epoch = len(self.val_loss.keys())
        self.val_loss[epoch] = val_loss
        
    def plot(self):
        loss = sorted(self.loss.items())
        x, y = zip(*loss)
        
        if self.val_loss:
            val_loss = sorted(self.val_loss.items())
            x1, y1 = zip(*val_loss)
            plt.plot(x, y, 'C0', label='Loss')
            plt.plot(x1, y1, 'C2', label='Validation Loss')
            plt.legend();
        else:
            plt.plot(x, y, 'C0');
    
def categorical_accuracy(y_true, y_pred):
    y_true = y_true.float()
    _, y_pred = torch.max(y_pred.squeeze(), dim=-1)
    return (y_pred.float() == y_true).float().mean()

def softmax_trick(x):
    logits_exp = torch.exp(x - torch.max(x))
    weights = torch.div(logits_exp, logits_exp.sum())
    return weights

def save_state_dict(model, filepath):
    '''Saves the model weights as a dictionary'''
    model_dict = model.state_dict()
    torch.save(model_dict, filepath)
    return model_dict
    
def run_epoch(model, dataset, criterion, optim, scheduler, batch_size, device,
              train=False, shuffle=True):
    '''A wrapper for a training, validation or test run.'''
    model.train() if train else model.eval()
    loss = AverageMeter()
    accuracy = AverageMeter()
    #loader = DataLoader(dataset, batch_size=batch_size, shuffle=shuffle)
    loader = dataset
<<<<<<< HEAD
    #i = 0
    for i, (X, y) in enumerate(loader):
=======
    for X, y in loader:
>>>>>>> a489e0e5
        model.zero_grad() 
        X = X.squeeze().to(device)
        y = y.squeeze().contiguous().view(-1).to(device)        

        # get a predition    
        model.init_hidden()
        y_ = model(X)
        
        # calculate loss and accuracy
        lossy = criterion(y_.squeeze(), y.squeeze())
        accy = categorical_accuracy(y_.squeeze().data, 
                                    y.squeeze().data)
        
        loss.update(lossy.data.item())
        accuracy.update(accy)
        
        # backprop
        if train:
            lossy.backward()
            optim.step()
<<<<<<< HEAD
            scheduler.step()

=======
            if scheduler is not None:
                scheduler.step()
>>>>>>> a489e0e5
    return loss.avg, accuracy.avg


def training_epoch(*args, **kwargs):
    '''Training Epoch'''
    return run_epoch(train=True, *args, **kwargs)
    
    
def validation_epoch(*args, **kwargs):
    '''Validation Epoch'''
    return run_epoch(*args, **kwargs)
 
    
def sample_lm(model, length):
    '''Samples a language model and returns generated words'''
<<<<<<< HEAD
    seed = 'this is bad' if random.random() >= .5 else 'this is good'
    indices = model.sample(seed=seed, length=length)
=======
    #start_idx = model.word2idx['<START>']
    model.eval()
    indices = model.sample()
>>>>>>> a489e0e5
    words = [model.idx2word[index] for index in indices]
    
    return words


def training_loop(batch_size, num_epochs, display_freq, model, criterion, 
                  optim, scheduler, device, training_set, validation_set=None, 
                  best_model_path='model', history=None):
    '''Training iteration.'''
    if not history:
        history = History()
    
    try: 
        for epoch in tqdm(range(num_epochs)):
            # scheduler goes here...
            loss, accuracy = training_epoch(model=model, dataset=training_set, 
                                            criterion=criterion, optim=optim, 
                                            scheduler=scheduler, batch_size=batch_size, 
                                            device=device)
            history.update_loss(loss)
            
            if validation_set:
                val_loss, val_accuracy = validation_epoch(model=model, dataset=validation_set, 
                                                          criterion=criterion, optim=optim, 
                                                          scheduler=scheduler, batch_size=batch_size, 
                                                          device=device)  
                history.update_val_loss(val_loss)
                if val_loss < history.min_loss:
                    save_state_dict(model, best_model_path)
                    history.update_min_loss(val_loss)
            else:
                if loss < history.min_loss:
                    save_state_dict(model, best_model_path)
                    history.update_min_loss(loss)
                
            if epoch % display_freq == 0:
                # display stats
                if validation_set:
                    log("Epoch: {:04d}; Loss: {:.4f}; Val-Loss {:.4f}; "
                        "Perplexity {:.4f}; Val-Perplexity {:.4f}".format(
                            epoch, loss, val_loss, np.exp(loss), np.exp(val_loss)))
                else:
                    log("Epoch: {:04d}; Loss: {:.4f}; Perplexity {:.4f};".format(
                            epoch, loss, np.exp(loss)))
                
                # sample from the language model
                words = sample_lm(model, 50)
                log("Sample: {}".format(' '.join(words)))
                time.sleep(1)
        
        log('-' * 89)
        log("Training complete")
        log("Lowest loss: {:.4f}".format(history.min_loss))
        
        return history
        
    except KeyboardInterrupt:
        log('-' * 89)
        log('Exiting from training early')
        log("Lowest loss: {:.4f}".format(history.min_loss))

        return history
    
def test_loop(batch_size, model, criterion, optim, scheduler, test_set, device):
    '''Data iterator for the test set'''
    model.eval()
    
    try:
        test_loss, test_accuracy = validation_epoch(model = model, dataset = test_set, criterion = criterion, optim = optim, scheduler = scheduler, batch_size = batch_size, device=device)
        log('Evaluation Complete')
        log('Test set Loss: {}'.format(test_loss))
        log('Test set Perplexity: {}'.format(np.exp(test_loss)))
        log('Test set Accuracy: {}'.format(test_accuracy))
    
    except KeyboardInterrupt:
        log('-' * 89)
        log('Exiting from testing early')<|MERGE_RESOLUTION|>--- conflicted
+++ resolved
@@ -98,12 +98,8 @@
     accuracy = AverageMeter()
     #loader = DataLoader(dataset, batch_size=batch_size, shuffle=shuffle)
     loader = dataset
-<<<<<<< HEAD
-    #i = 0
-    for i, (X, y) in enumerate(loader):
-=======
+
     for X, y in loader:
->>>>>>> a489e0e5
         model.zero_grad() 
         X = X.squeeze().to(device)
         y = y.squeeze().contiguous().view(-1).to(device)        
@@ -124,13 +120,9 @@
         if train:
             lossy.backward()
             optim.step()
-<<<<<<< HEAD
-            scheduler.step()
-
-=======
             if scheduler is not None:
                 scheduler.step()
->>>>>>> a489e0e5
+
     return loss.avg, accuracy.avg
 
 
@@ -146,14 +138,9 @@
     
 def sample_lm(model, length):
     '''Samples a language model and returns generated words'''
-<<<<<<< HEAD
+    model.eval()
     seed = 'this is bad' if random.random() >= .5 else 'this is good'
     indices = model.sample(seed=seed, length=length)
-=======
-    #start_idx = model.word2idx['<START>']
-    model.eval()
-    indices = model.sample()
->>>>>>> a489e0e5
     words = [model.idx2word[index] for index in indices]
     
     return words
